--- conflicted
+++ resolved
@@ -1266,19 +1266,14 @@
 	  /* message-digest-key */
 	  /* Delete one key */
 	  i++;
-<<<<<<< HEAD
-	  vl_config.crypto_key_id = strtol (argv[i]->arg, NULL, 10);
-	  if (vl_config.crypto_key_id < 0)
-=======
 	  if (i < argc)
 	    {
-	      vl_config.crypto_key_id = strtol (argv[i], NULL, 10);
+	      vl_config.crypto_key_id = strtol (argv[i]->arg, NULL, 10);
 	      if (vl_config.crypto_key_id < 0)
 		return CMD_WARNING;
 	      vl_config.md5_key = NULL;
 	    }
 	  else
->>>>>>> 6f3b3857
 	    return CMD_WARNING;
 	  break;
 
