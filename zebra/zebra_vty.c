--- conflicted
+++ resolved
@@ -632,1221 +632,6 @@
 			    tag, distance, vrf, NULL);
 }
 
-<<<<<<< HEAD
-/* New RIB.  Detailed information for IPv4 route. */
-static void
-vty_show_ip_route_detail (struct vty *vty, struct route_node *rn, int mcast)
-=======
-ALIAS (no_ip_route,
-       no_ip_route_flags_cmd,
-       "no ip route A.B.C.D/M (A.B.C.D|INTERFACE) (reject|blackhole)",
-       NO_STR
-       IP_STR
-       "Establish static routes\n"
-       "IP destination prefix (e.g. 10.0.0.0/8)\n"
-       "IP gateway address\n"
-       "IP gateway interface name\n"
-       "Emit an ICMP unreachable when matched\n"
-       "Silently discard pkts when matched\n")
-
-ALIAS (no_ip_route_tag,
-       no_ip_route_flags_tag_cmd,
-       "no ip route A.B.C.D/M (A.B.C.D|INTERFACE) (reject|blackhole) tag <1-4294967295>",
-       NO_STR
-       IP_STR
-       "Establish static routes\n"
-       "IP destination prefix (e.g. 10.0.0.0/8)\n"
-       "IP gateway address\n"
-       "IP gateway interface name\n"
-       "Emit an ICMP unreachable when matched\n"
-       "Silently discard pkts when matched\n"
-       "Tag of this route\n"
-       "Tag value\n")
-
-DEFUN (no_ip_route_flags2,
-       no_ip_route_flags2_cmd,
-       "no ip route A.B.C.D/M (reject|blackhole)",
-       NO_STR
-       IP_STR
-       "Establish static routes\n"
-       "IP destination prefix (e.g. 10.0.0.0/8)\n"
-       "Emit an ICMP unreachable when matched\n"
-       "Silently discard pkts when matched\n")
-{
-  return zebra_static_ipv4 (vty, SAFI_UNICAST, 0, argv[0], NULL, NULL, NULL, NULL,
-                            NULL, NULL, NULL);
-}
-
-DEFUN (no_ip_route_flags2_tag,
-       no_ip_route_flags2_tag_cmd,
-       "no ip route A.B.C.D/M (reject|blackhole) tag <1-4294967295>",
-       NO_STR
-       IP_STR
-       "Establish static routes\n"
-       "IP destination prefix (e.g. 10.0.0.0/8)\n"
-       "Emit an ICMP unreachable when matched\n"
-       "Silently discard pkts when matched\n"
-       "Tag of this route\n"
-       "Tag value\n")
-{
-  return zebra_static_ipv4 (vty, SAFI_UNICAST, 0, argv[0], NULL, NULL, NULL, argv[1],
-                            NULL, NULL, NULL);
-}
-
-DEFUN (no_ip_route_mask,
-       no_ip_route_mask_cmd,
-       "no ip route A.B.C.D A.B.C.D (A.B.C.D|INTERFACE|null0)",
-       NO_STR
-       IP_STR
-       "Establish static routes\n"
-       "IP destination prefix\n"
-       "IP destination prefix mask\n"
-       "IP gateway address\n"
-       "IP gateway interface name\n"
-       "Null interface\n")
-{
-  return zebra_static_ipv4 (vty, SAFI_UNICAST, 0, argv[0], argv[1], argv[2], NULL, NULL,
-                            NULL, NULL, NULL);
-}
-
-DEFUN (no_ip_route_mask_tag,
-       no_ip_route_mask_tag_cmd,
-       "no ip route A.B.C.D A.B.C.D (A.B.C.D|INTERFACE|null0) tag <1-4294967295>",
-       NO_STR
-       IP_STR
-       "Establish static routes\n"
-       "IP destination prefix\n"
-       "IP destination prefix mask\n"
-       "IP gateway address\n"
-       "IP gateway interface name\n"
-       "Null interface\n"
-       "Tag of this route\n"
-       "Tag value\n")
-{
-  return zebra_static_ipv4 (vty, SAFI_UNICAST, 0, argv[0], argv[1], argv[2], NULL, argv[3],
-                            NULL, NULL, NULL);
-}
-
-ALIAS (no_ip_route_mask,
-       no_ip_route_mask_flags_cmd,
-       "no ip route A.B.C.D A.B.C.D (A.B.C.D|INTERFACE) (reject|blackhole)",
-       NO_STR
-       IP_STR
-       "Establish static routes\n"
-       "IP destination prefix\n"
-       "IP destination prefix mask\n"
-       "IP gateway address\n"
-       "IP gateway interface name\n"
-       "Emit an ICMP unreachable when matched\n"
-       "Silently discard pkts when matched\n")
-
-ALIAS (no_ip_route_mask_tag,
-       no_ip_route_mask_flags_tag_cmd,
-       "no ip route A.B.C.D A.B.C.D (A.B.C.D|INTERFACE) (reject|blackhole) tag <1-4294967295>",
-       NO_STR
-       IP_STR
-       "Establish static routes\n"
-       "IP destination prefix\n"
-       "IP destination prefix mask\n"
-       "IP gateway address\n"
-       "IP gateway interface name\n"
-       "Emit an ICMP unreachable when matched\n"
-       "Silently discard pkts when matched\n"
-       "Tag of this route\n"
-       "Tag value\n")
-
-DEFUN (no_ip_route_mask_flags2,
-       no_ip_route_mask_flags2_cmd,
-       "no ip route A.B.C.D A.B.C.D (reject|blackhole)",
-       NO_STR
-       IP_STR
-       "Establish static routes\n"
-       "IP destination prefix\n"
-       "IP destination prefix mask\n"
-       "Emit an ICMP unreachable when matched\n"
-       "Silently discard pkts when matched\n")
-{
-  return zebra_static_ipv4 (vty, SAFI_UNICAST, 0, argv[0], argv[1], NULL, NULL, NULL,
-                            NULL, NULL, NULL);
-}
-
-DEFUN (no_ip_route_mask_flags2_tag,
-       no_ip_route_mask_flags2_tag_cmd,
-       "no ip route A.B.C.D A.B.C.D (reject|blackhole) tag <1-4294967295>",
-       NO_STR
-       IP_STR
-       "Establish static routes\n"
-       "IP destination prefix\n"
-       "IP destination prefix mask\n"
-       "Emit an ICMP unreachable when matched\n"
-       "Silently discard pkts when matched\n"
-       "Tag of this route\n"
-       "Tag value\n")
-{
-  return zebra_static_ipv4 (vty, SAFI_UNICAST, 0, argv[0], argv[1], NULL, NULL, argv[2],
-                            NULL, NULL, NULL);
-}
-
-DEFUN (no_ip_route_distance,
-       no_ip_route_distance_cmd,
-       "no ip route A.B.C.D/M (A.B.C.D|INTERFACE|null0) <1-255>",
-       NO_STR
-       IP_STR
-       "Establish static routes\n"
-       "IP destination prefix (e.g. 10.0.0.0/8)\n"
-       "IP gateway address\n"
-       "IP gateway interface name\n"
-       "Null interface\n"
-       "Distance value for this route\n")
-{
-  return zebra_static_ipv4 (vty, SAFI_UNICAST, 0, argv[0], NULL, argv[1], NULL, NULL,
-                            argv[2], NULL, NULL);
-}
-
-DEFUN (no_ip_route_tag_distance,
-       no_ip_route_tag_distance_cmd,
-       "no ip route A.B.C.D/M (A.B.C.D|INTERFACE|null0) tag <1-4294967295> <1-255>",
-       NO_STR
-       IP_STR
-       "Establish static routes\n"
-       "IP destination prefix (e.g. 10.0.0.0/8)\n"
-       "IP gateway address\n"
-       "IP gateway interface name\n"
-       "Null interface\n"
-       "Tag of this route\n"
-       "Tag value\n"
-       "Distance value for this route\n")
-{
-  return zebra_static_ipv4 (vty, SAFI_UNICAST, 0, argv[0], NULL, argv[1], NULL, argv[2],
-                            argv[3], NULL, NULL);
-}
-
-DEFUN (no_ip_route_flags_distance,
-       no_ip_route_flags_distance_cmd,
-       "no ip route A.B.C.D/M (A.B.C.D|INTERFACE) (reject|blackhole) <1-255>",
-       NO_STR
-       IP_STR
-       "Establish static routes\n"
-       "IP destination prefix (e.g. 10.0.0.0/8)\n"
-       "IP gateway address\n"
-       "IP gateway interface name\n"
-       "Emit an ICMP unreachable when matched\n"
-       "Silently discard pkts when matched\n"
-       "Distance value for this route\n")
-{
-  return zebra_static_ipv4 (vty, SAFI_UNICAST, 0, argv[0], NULL, argv[1], argv[2], NULL,
-                            argv[3], NULL, NULL);
-}
-
-DEFUN (no_ip_route_flags_tag_distance,
-       no_ip_route_flags_tag_distance_cmd,
-       "no ip route A.B.C.D/M (A.B.C.D|INTERFACE) (reject|blackhole) tag <1-4294967295> <1-255>",
-       NO_STR
-       IP_STR
-       "Establish static routes\n"
-       "IP destination prefix (e.g. 10.0.0.0/8)\n"
-       "IP gateway address\n"
-       "IP gateway interface name\n"
-       "Emit an ICMP unreachable when matched\n"
-       "Silently discard pkts when matched\n"
-       "Tag of this route\n"
-       "Tag value\n"
-       "Distance value for this route\n")
-{
-  return zebra_static_ipv4 (vty, SAFI_UNICAST, 0, argv[0], NULL, argv[1], argv[2], argv[3],
-                            argv[4], NULL, NULL);
-}
-
-DEFUN (no_ip_route_flags_distance2,
-       no_ip_route_flags_distance2_cmd,
-       "no ip route A.B.C.D/M (reject|blackhole) <1-255>",
-       NO_STR
-       IP_STR
-       "Establish static routes\n"
-       "IP destination prefix (e.g. 10.0.0.0/8)\n"
-       "Emit an ICMP unreachable when matched\n"
-       "Silently discard pkts when matched\n"
-       "Distance value for this route\n")
-{
-  return zebra_static_ipv4 (vty, SAFI_UNICAST, 0, argv[0], NULL, NULL, argv[1], NULL,
-                            argv[2], NULL, NULL);
-}
-
-DEFUN (no_ip_route_flags_tag_distance2,
-       no_ip_route_flags_tag_distance2_cmd,
-       "no ip route A.B.C.D/M (reject|blackhole) tag <1-4294967295> <1-255>",
-       NO_STR
-       IP_STR
-       "Establish static routes\n"
-       "IP destination prefix (e.g. 10.0.0.0/8)\n"
-       "Emit an ICMP unreachable when matched\n"
-       "Silently discard pkts when matched\n"
-       "Tag of this route\n"
-       "Tag value\n"
-       "Distance value for this route\n")
-{
-  return zebra_static_ipv4 (vty, SAFI_UNICAST, 0, argv[0], NULL, NULL, argv[1], argv[2],
-                            argv[3], NULL, NULL);
-}
-
-DEFUN (no_ip_route_mask_distance,
-       no_ip_route_mask_distance_cmd,
-       "no ip route A.B.C.D A.B.C.D (A.B.C.D|INTERFACE|null0) <1-255>",
-       NO_STR
-       IP_STR
-       "Establish static routes\n"
-       "IP destination prefix\n"
-       "IP destination prefix mask\n"
-       "IP gateway address\n"
-       "IP gateway interface name\n"
-       "Null interface\n"
-       "Distance value for this route\n")
-{
-  return zebra_static_ipv4 (vty, SAFI_UNICAST, 0, argv[0], argv[1], argv[2], NULL, NULL,
-                            argv[3], NULL, NULL);
-}
-
-DEFUN (no_ip_route_mask_tag_distance,
-       no_ip_route_mask_tag_distance_cmd,
-       "no ip route A.B.C.D A.B.C.D (A.B.C.D|INTERFACE|null0) tag <1-4294967295> <1-255>",
-       NO_STR
-       IP_STR
-       "Establish static routes\n"
-       "IP destination prefix\n"
-       "IP destination prefix mask\n"
-       "IP gateway address\n"
-       "IP gateway interface name\n"
-       "Null interface\n"
-       "Tag of this route\n"
-       "Tag value\n"
-       "Distance value for this route\n")
-{
-  return zebra_static_ipv4 (vty, SAFI_UNICAST, 0, argv[0], argv[1], argv[2], NULL, argv[3],
-                            argv[4], NULL, NULL);
-}
-
-DEFUN (no_ip_route_mask_flags_distance,
-       no_ip_route_mask_flags_distance_cmd,
-       "no ip route A.B.C.D A.B.C.D (A.B.C.D|INTERFACE) (reject|blackhole) <1-255>",
-       NO_STR
-       IP_STR
-       "Establish static routes\n"
-       "IP destination prefix\n"
-       "IP destination prefix mask\n"
-       "IP gateway address\n"
-       "IP gateway interface name\n"
-       "Emit an ICMP unreachable when matched\n"
-       "Silently discard pkts when matched\n"
-       "Distance value for this route\n")
-{
-  return zebra_static_ipv4 (vty, SAFI_UNICAST, 0, argv[0], argv[1], argv[2], argv[3], NULL,
-                            argv[4], NULL, NULL);
-}
-
-DEFUN (no_ip_route_mask_flags_tag_distance,
-       no_ip_route_mask_flags_tag_distance_cmd,
-       "no ip route A.B.C.D A.B.C.D (A.B.C.D|INTERFACE) (reject|blackhole) tag <1-4294967295> <1-255>",
-       NO_STR
-       IP_STR
-       "Establish static routes\n"
-       "IP destination prefix\n"
-       "IP destination prefix mask\n"
-       "IP gateway address\n"
-       "IP gateway interface name\n"
-       "Emit an ICMP unreachable when matched\n"
-       "Silently discard pkts when matched\n"
-       "Tag of this route\n"
-       "Tag value\n"
-       "Distance value for this route\n")
-{
-  return zebra_static_ipv4 (vty, SAFI_UNICAST, 0, argv[0], argv[1], argv[2], argv[3], argv[4],
-                            argv[5], NULL, NULL);
-}
-
-DEFUN (no_ip_route_mask_flags_distance2,
-       no_ip_route_mask_flags_distance2_cmd,
-       "no ip route A.B.C.D A.B.C.D (reject|blackhole) <1-255>",
-       NO_STR
-       IP_STR
-       "Establish static routes\n"
-       "IP destination prefix\n"
-       "IP destination prefix mask\n"
-       "Emit an ICMP unreachable when matched\n"
-       "Silently discard pkts when matched\n"
-       "Distance value for this route\n")
-{
-  return zebra_static_ipv4 (vty, SAFI_UNICAST, 0, argv[0], argv[1], NULL, argv[2], NULL,
-                            argv[3], NULL, NULL);
-}
-
-DEFUN (no_ip_route_mask_flags_tag_distance2,
-       no_ip_route_mask_flags_tag_distance2_cmd,
-       "no ip route A.B.C.D A.B.C.D (reject|blackhole) tag <1-4294967295> <1-255>",
-       NO_STR
-       IP_STR
-       "Establish static routes\n"
-       "IP destination prefix\n"
-       "IP destination prefix mask\n"
-       "Emit an ICMP unreachable when matched\n"
-       "Silently discard pkts when matched\n"
-       "Tag of this route\n"
-       "Tag value\n"
-       "Distance value for this route\n")
-{
-  return zebra_static_ipv4 (vty, SAFI_UNICAST, 0, argv[0], argv[1], NULL, argv[2], argv[3],
-                            argv[4], NULL, NULL);
-}
-
-/* Static route configuration.  */
-DEFUN (ip_route_vrf, 
-       ip_route_vrf_cmd,
-       "ip route A.B.C.D/M (A.B.C.D|INTERFACE|null0) " VRF_CMD_STR,
-       IP_STR
-       "Establish static routes\n"
-       "IP destination prefix (e.g. 10.0.0.0/8)\n"
-       "IP gateway address\n"
-       "IP gateway interface name\n"
-       "Null interface\n"
-       VRF_CMD_HELP_STR)
-{
-  return zebra_static_ipv4 (vty, SAFI_UNICAST, 1, argv[0], NULL, argv[1], NULL,
-			    NULL, NULL, argv[2], NULL);
-}
-
-DEFUN (ip_route_tag_vrf,
-       ip_route_tag_vrf_cmd,
-       "ip route A.B.C.D/M (A.B.C.D|INTERFACE|null0) tag <1-4294967295> " VRF_CMD_STR,
-       IP_STR
-       "Establish static routes\n"
-       "IP destination prefix (e.g. 10.0.0.0/8)\n"
-       "IP gateway address\n"
-       "IP gateway interface name\n"
-       "Null interface\n"
-       "Set tag for this route\n"
-       "Tag value\n"
-       VRF_CMD_HELP_STR)
-{
-  return zebra_static_ipv4 (vty, SAFI_UNICAST, 1, argv[0], NULL, argv[1], NULL,
-			    argv[2], NULL, argv[3], NULL);
-}
-
-DEFUN (ip_route_flags_vrf,
-       ip_route_flags_vrf_cmd,
-       "ip route A.B.C.D/M (A.B.C.D|INTERFACE) (reject|blackhole) " VRF_CMD_STR,
-       IP_STR
-       "Establish static routes\n"
-       "IP destination prefix (e.g. 10.0.0.0/8)\n"
-       "IP gateway address\n"
-       "IP gateway interface name\n"
-       "Emit an ICMP unreachable when matched\n"
-       "Silently discard pkts when matched\n"
-       VRF_CMD_HELP_STR)
-{
-  return zebra_static_ipv4 (vty, SAFI_UNICAST, 1, argv[0], NULL, argv[1],
-			    argv[2], NULL, NULL, argv[3], NULL);
-}
-
-DEFUN (ip_route_flags_tag_vrf,
-       ip_route_flags_tag_vrf_cmd,
-       "ip route A.B.C.D/M (A.B.C.D|INTERFACE) (reject|blackhole) tag <1-4294967295> " VRF_CMD_STR,
-       IP_STR
-       "Establish static routes\n"
-       "IP destination prefix (e.g. 10.0.0.0/8)\n"
-       "IP gateway address\n"
-       "IP gateway interface name\n"
-       "Emit an ICMP unreachable when matched\n"
-       "Silently discard pkts when matched\n"
-       "Set tag for this route\n"
-       "Tag value\n"
-       VRF_CMD_HELP_STR)
-
-{
-  return zebra_static_ipv4 (vty, SAFI_UNICAST, 1, argv[0], NULL, argv[1],
-			    argv[2], argv[3], NULL, argv[4], NULL);
-}
-
-DEFUN (ip_route_flags2_vrf,
-       ip_route_flags2_vrf_cmd,
-       "ip route A.B.C.D/M (reject|blackhole) " VRF_CMD_STR,
-       IP_STR
-       "Establish static routes\n"
-       "IP destination prefix (e.g. 10.0.0.0/8)\n"
-       "Emit an ICMP unreachable when matched\n"
-       "Silently discard pkts when matched\n"
-       VRF_CMD_HELP_STR)
-{
-  return zebra_static_ipv4 (vty, SAFI_UNICAST, 1, argv[0], NULL, NULL, argv[1],
-			    NULL, NULL, argv[2], NULL);
-}
-
-DEFUN (ip_route_flags2_tag_vrf,
-       ip_route_flags2_tag_vrf_cmd,
-       "ip route A.B.C.D/M (reject|blackhole) tag <1-4294967295> " VRF_CMD_STR,
-       IP_STR
-       "Establish static routes\n"
-       "IP destination prefix (e.g. 10.0.0.0/8)\n"
-       "Emit an ICMP unreachable when matched\n"
-       "Silently discard pkts when matched\n"
-       "Set tag for this route\n"
-       "Tag value\n"
-       VRF_CMD_HELP_STR)
-
-{
-  return zebra_static_ipv4 (vty, SAFI_UNICAST, 1, argv[0], NULL, NULL, argv[1],
-			    argv[2], NULL, argv[3], NULL);
-}
-
-/* Mask as A.B.C.D format.  */
-DEFUN (ip_route_mask_vrf,
-       ip_route_mask_vrf_cmd,
-       "ip route A.B.C.D A.B.C.D (A.B.C.D|INTERFACE|null0) " VRF_CMD_STR,
-       IP_STR
-       "Establish static routes\n"
-       "IP destination prefix\n"
-       "IP destination prefix mask\n"
-       "IP gateway address\n"
-       "IP gateway interface name\n"
-       "Null interface\n"
-       VRF_CMD_HELP_STR)
-{
-  return zebra_static_ipv4 (vty, SAFI_UNICAST, 1, argv[0], argv[1], argv[2],
-			    NULL, NULL, NULL, argv[3], NULL);
-}
-
-DEFUN (ip_route_mask_tag_vrf,
-       ip_route_mask_tag_vrf_cmd,
-       "ip route A.B.C.D A.B.C.D (A.B.C.D|INTERFACE|null0) tag <1-4294967295> " VRF_CMD_STR,
-       IP_STR
-       "Establish static routes\n"
-       "IP destination prefix\n"
-       "IP destination prefix mask\n"
-       "IP gateway address\n"
-       "IP gateway interface name\n"
-       "Null interface\n"
-       "Set tag for this route\n"
-       "Tag value\n"
-       VRF_CMD_HELP_STR)
-
-{
-  return zebra_static_ipv4 (vty, SAFI_UNICAST, 1, argv[0], argv[1], argv[2],
-			    NULL, argv[3], NULL, argv[4], NULL);
-}
-
-DEFUN (ip_route_mask_flags_vrf,
-       ip_route_mask_flags_vrf_cmd,
-       "ip route A.B.C.D A.B.C.D (A.B.C.D|INTERFACE) (reject|blackhole) " VRF_CMD_STR,
-       IP_STR
-       "Establish static routes\n"
-       "IP destination prefix\n"
-       "IP destination prefix mask\n"
-       "IP gateway address\n"
-       "IP gateway interface name\n"
-       "Emit an ICMP unreachable when matched\n"
-       "Silently discard pkts when matched\n"
-       VRF_CMD_HELP_STR)
-{
-  return zebra_static_ipv4 (vty, SAFI_UNICAST, 1, argv[0], argv[1], argv[2],
-			    argv[3], NULL, NULL, argv[4], NULL);
-}
-
-DEFUN (ip_route_mask_flags_tag_vrf,
-       ip_route_mask_flags_tag_vrf_cmd,
-       "ip route A.B.C.D A.B.C.D (A.B.C.D|INTERFACE) (reject|blackhole) tag <1-4294967295> " VRF_CMD_STR,
-       IP_STR
-       "Establish static routes\n"
-       "IP destination prefix\n"
-       "IP destination prefix mask\n"
-       "IP gateway address\n"
-       "IP gateway interface name\n"
-       "Emit an ICMP unreachable when matched\n"
-       "Silently discard pkts when matched\n"
-       "Set tag for this route\n"
-       "Tag value\n"
-       VRF_CMD_HELP_STR)
-
-{
-  return zebra_static_ipv4 (vty, SAFI_UNICAST, 1, argv[0], argv[1], argv[2],
-			    argv[3], argv[4], NULL, argv[5], NULL);
-}
-
-DEFUN (ip_route_mask_flags2_vrf,
-       ip_route_mask_flags2_vrf_cmd,
-       "ip route A.B.C.D A.B.C.D (reject|blackhole) " VRF_CMD_STR,
-       IP_STR
-       "Establish static routes\n"
-       "IP destination prefix\n"
-       "IP destination prefix mask\n"
-       "Emit an ICMP unreachable when matched\n"
-       "Silently discard pkts when matched\n"
-       VRF_CMD_HELP_STR)
-{
-  return zebra_static_ipv4 (vty, SAFI_UNICAST, 1, argv[0], argv[1], NULL,
-			    argv[2], NULL, NULL, argv[3], NULL);
-}
-
-DEFUN (ip_route_mask_flags2_tag_vrf,
-       ip_route_mask_flags2_tag_vrf_cmd,
-       "ip route A.B.C.D A.B.C.D (reject|blackhole) tag <1-4294967295> " VRF_CMD_STR,
-       IP_STR
-       "Establish static routes\n"
-       "IP destination prefix\n"
-       "IP destination prefix mask\n"
-       "Emit an ICMP unreachable when matched\n"
-       "Silently discard pkts when matched\n"
-       "Set tag for this route\n"
-       "Tag value\n"
-       VRF_CMD_HELP_STR)
-{
-  return zebra_static_ipv4 (vty, SAFI_UNICAST, 1, argv[0], argv[1], NULL,
-			    argv[2], argv[3], NULL, argv[4], NULL);
-}
-
-/* Distance option value.  */
-DEFUN (ip_route_distance_vrf,
-       ip_route_distance_vrf_cmd,
-       "ip route A.B.C.D/M (A.B.C.D|INTERFACE|null0) <1-255> " VRF_CMD_STR,
-       IP_STR
-       "Establish static routes\n"
-       "IP destination prefix (e.g. 10.0.0.0/8)\n"
-       "IP gateway address\n"
-       "IP gateway interface name\n"
-       "Null interface\n"
-       "Distance value for this route\n"
-       VRF_CMD_HELP_STR)
-{
-  return zebra_static_ipv4 (vty, SAFI_UNICAST, 1, argv[0], NULL, argv[1], NULL,
-			    NULL, argv[2], argv[3], NULL);
-}
-
-DEFUN (ip_route_tag_distance_vrf,
-       ip_route_tag_distance_vrf_cmd,
-       "ip route A.B.C.D/M (A.B.C.D|INTERFACE|null0) tag <1-4294967295> <1-255> " VRF_CMD_STR,
-       IP_STR
-       "Establish static routes\n"
-       "IP destination prefix (e.g. 10.0.0.0/8)\n"
-       "IP gateway address\n"
-       "IP gateway interface name\n"
-       "Null interface\n"
-       "Set tag for this route\n"
-       "Tag value\n"
-       "Distance value for this route\n"
-       VRF_CMD_HELP_STR)
-
-{
-  return zebra_static_ipv4 (vty, SAFI_UNICAST, 1, argv[0], NULL, argv[1], NULL,
-			    argv[2], argv[3], argv[4], NULL);
-}
-
-DEFUN (ip_route_flags_distance_vrf,
-       ip_route_flags_distance_vrf_cmd,
-       "ip route A.B.C.D/M (A.B.C.D|INTERFACE) (reject|blackhole) <1-255> " VRF_CMD_STR,
-       IP_STR
-       "Establish static routes\n"
-       "IP destination prefix (e.g. 10.0.0.0/8)\n"
-       "IP gateway address\n"
-       "IP gateway interface name\n"
-       "Emit an ICMP unreachable when matched\n"
-       "Silently discard pkts when matched\n"
-       "Distance value for this route\n"
-       VRF_CMD_HELP_STR)
-{
-  return zebra_static_ipv4 (vty, SAFI_UNICAST, 1, argv[0], NULL, argv[1],
-			    argv[2], NULL, argv[3], argv[4], NULL);
-}
-
-DEFUN (ip_route_flags_tag_distance_vrf,
-       ip_route_flags_tag_distance_vrf_cmd,
-       "ip route A.B.C.D/M (A.B.C.D|INTERFACE) (reject|blackhole) tag <1-4294967295> <1-255> " VRF_CMD_STR,
-       IP_STR
-       "Establish static routes\n"
-       "IP destination prefix (e.g. 10.0.0.0/8)\n"
-       "IP gateway address\n"
-       "IP gateway interface name\n"
-       "Emit an ICMP unreachable when matched\n"
-       "Silently discard pkts when matched\n"
-       "Set tag for this route\n"
-       "Tag value\n"
-       "Distance value for this route\n"
-       VRF_CMD_HELP_STR)
-{
-  return zebra_static_ipv4 (vty, SAFI_UNICAST, 1, argv[0], NULL, argv[1],
-			    argv[2], argv[3], argv[4],argv[5], NULL);
-}
-
-DEFUN (ip_route_flags_distance2_vrf,
-       ip_route_flags_distance2_vrf_cmd,
-       "ip route A.B.C.D/M (reject|blackhole) <1-255> " VRF_CMD_STR,
-       IP_STR
-       "Establish static routes\n"
-       "IP destination prefix (e.g. 10.0.0.0/8)\n"
-       "Emit an ICMP unreachable when matched\n"
-       "Silently discard pkts when matched\n"
-       "Distance value for this route\n"
-       VRF_CMD_HELP_STR)
-{
-  return zebra_static_ipv4 (vty, SAFI_UNICAST, 1, argv[0], NULL, NULL, argv[1],
-			    NULL, argv[2], argv[3], NULL);
-}
-
-DEFUN (ip_route_flags_tag_distance2_vrf,
-       ip_route_flags_tag_distance2_vrf_cmd,
-       "ip route A.B.C.D/M (reject|blackhole) tag <1-4294967295> <1-255> " VRF_CMD_STR,
-       IP_STR
-       "Establish static routes\n"
-       "IP destination prefix (e.g. 10.0.0.0/8)\n"
-       "Emit an ICMP unreachable when matched\n"
-       "Silently discard pkts when matched\n"
-       "Set tag for this route\n"
-       "Tag value\n"
-       "Distance value for this route\n"
-       VRF_CMD_HELP_STR)
-{
-  return zebra_static_ipv4 (vty, SAFI_UNICAST, 1, argv[0], NULL, NULL, argv[1],
-			    argv[2], argv[3], argv[4], NULL);
-}
-
-DEFUN (ip_route_mask_distance_vrf,
-       ip_route_mask_distance_vrf_cmd,
-       "ip route A.B.C.D A.B.C.D (A.B.C.D|INTERFACE|null0) <1-255> " VRF_CMD_STR,
-       IP_STR
-       "Establish static routes\n"
-       "IP destination prefix\n"
-       "IP destination prefix mask\n"
-       "IP gateway address\n"
-       "IP gateway interface name\n"
-       "Null interface\n"
-       "Distance value for this route\n"
-       VRF_CMD_HELP_STR)
-{
-  return zebra_static_ipv4 (vty, SAFI_UNICAST, 1, argv[0], argv[1], argv[2],
-			    NULL, NULL, argv[3], argv[4], NULL);
-}
-
-DEFUN (ip_route_mask_tag_distance_vrf,
-       ip_route_mask_tag_distance_vrf_cmd,
-       "ip route A.B.C.D A.B.C.D (A.B.C.D|INTERFACE|null0) tag <1-4294967295> <1-255> " VRF_CMD_STR,
-       IP_STR
-       "Establish static routes\n"
-       "IP destination prefix\n"
-       "IP destination prefix mask\n"
-       "IP gateway address\n"
-       "IP gateway interface name\n"
-       "Null interface\n"
-       "Set tag for this route\n"
-       "Tag value\n"
-       "Distance value for this route\n"
-       VRF_CMD_HELP_STR)
-{
-  return zebra_static_ipv4 (vty, SAFI_UNICAST, 1, argv[0], argv[1], argv[2],
-			    NULL, argv[3], argv[4], argv[5], NULL);
-}
-
-DEFUN (ip_route_mask_flags_tag_distance_vrf,
-       ip_route_mask_flags_tag_distance_vrf_cmd,
-       "ip route A.B.C.D A.B.C.D (A.B.C.D|INTERFACE) (reject|blackhole)  tag <1-4294967295> <1-255> " VRF_CMD_STR,
-       IP_STR
-       "Establish static routes\n"
-       "IP destination prefix\n"
-       "IP destination prefix mask\n"
-       "IP gateway address\n"
-       "IP gateway interface name\n"
-       "Set tag for this route\n"
-       "Tag value\n"
-       "Distance value for this route\n"
-       "Emit an ICMP unreachable when matched\n"
-       "Silently discard pkts when matched\n"
-       VRF_CMD_HELP_STR)
-{
-  return zebra_static_ipv4 (vty, SAFI_UNICAST, 1, argv[0], argv[1], argv[2],
-			    argv[3], argv[4], argv[5], argv[6], NULL);
-}
-
-
-DEFUN (ip_route_mask_flags_distance_vrf,
-       ip_route_mask_flags_distance_vrf_cmd,
-       "ip route A.B.C.D A.B.C.D (A.B.C.D|INTERFACE) (reject|blackhole) <1-255> " VRF_CMD_STR,
-       IP_STR
-       "Establish static routes\n"
-       "IP destination prefix\n"
-       "IP destination prefix mask\n"
-       "IP gateway address\n"
-       "IP gateway interface name\n"
-       "Emit an ICMP unreachable when matched\n"
-       "Silently discard pkts when matched\n"
-       "Distance value for this route\n"
-       VRF_CMD_HELP_STR)
-{
-  return zebra_static_ipv4 (vty, SAFI_UNICAST, 1, argv[0], argv[1], argv[2],
-			    argv[3], NULL, argv[4], argv[5], NULL);
-}
-
-DEFUN (ip_route_mask_flags_distance2_vrf,
-       ip_route_mask_flags_distance2_vrf_cmd,
-       "ip route A.B.C.D A.B.C.D (reject|blackhole) <1-255> " VRF_CMD_STR,
-       IP_STR
-       "Establish static routes\n"
-       "IP destination prefix\n"
-       "IP destination prefix mask\n"
-       "Emit an ICMP unreachable when matched\n"
-       "Silently discard pkts when matched\n"
-       "Distance value for this route\n"
-       VRF_CMD_HELP_STR)
-{
-  return zebra_static_ipv4 (vty, SAFI_UNICAST, 1, argv[0], argv[1], NULL,
-			    argv[2], NULL, argv[3], argv[4], NULL);
-}
-
-DEFUN (ip_route_mask_flags_tag_distance2_vrf,
-       ip_route_mask_flags_tag_distance2_vrf_cmd,
-       "ip route A.B.C.D A.B.C.D (reject|blackhole) tag <1-4294967295> <1-255> " VRF_CMD_STR,
-       IP_STR
-       "Establish static routes\n"
-       "IP destination prefix\n"
-       "IP destination prefix mask\n"
-       "Set tag for this route\n"
-       "Tag value\n"
-       "Distance value for this route\n"
-       "Emit an ICMP unreachable when matched\n"
-       "Silently discard pkts when matched\n"
-       VRF_CMD_HELP_STR)
-{
-  return zebra_static_ipv4 (vty, SAFI_UNICAST, 1, argv[0], argv[1], NULL,
-			    argv[2], argv[3], argv[4], argv[5], NULL);
-}
-
-DEFUN (no_ip_route_vrf, 
-       no_ip_route_vrf_cmd,
-       "no ip route A.B.C.D/M (A.B.C.D|INTERFACE|null0) " VRF_CMD_STR,
-       NO_STR
-       IP_STR
-       "Establish static routes\n"
-       "IP destination prefix (e.g. 10.0.0.0/8)\n"
-       "IP gateway address\n"
-       "IP gateway interface name\n"
-       "Null interface\n"
-       VRF_CMD_HELP_STR)
-{
-  return zebra_static_ipv4 (vty, SAFI_UNICAST, 0, argv[0], NULL, argv[1], NULL,
-			    NULL, NULL, argv[2], NULL);
-}
-
-DEFUN (no_ip_route_flags_vrf,
-       no_ip_route_flags_vrf_cmd,
-       "no ip route A.B.C.D/M (A.B.C.D|INTERFACE) (reject|blackhole) " VRF_CMD_STR,
-       NO_STR
-       IP_STR
-       "Establish static routes\n"
-       "IP destination prefix (e.g. 10.0.0.0/8)\n"
-       "IP gateway address\n"
-       "IP gateway interface name\n"
-       "Emit an ICMP unreachable when matched\n"
-       "Silently discard pkts when matched\n"
-       VRF_CMD_HELP_STR)
-{
-  return zebra_static_ipv4 (vty, SAFI_UNICAST, 0, argv[0], NULL, argv[1],
-			    argv[2], NULL, NULL, argv[3], NULL);
-}
-
-DEFUN (no_ip_route_tag_vrf,
-       no_ip_route_tag_vrf_cmd,
-       "no ip route A.B.C.D/M (A.B.C.D|INTERFACE|null0) tag <1-4294967295> " VRF_CMD_STR,
-       NO_STR
-       IP_STR
-       "Establish static routes\n"
-       "IP destination prefix (e.g. 10.0.0.0/8)\n"
-       "IP gateway address\n"
-       "IP gateway interface name\n"
-       "Null interface\n"
-       "Tag of this route\n"
-       "Tag value\n"
-       VRF_CMD_HELP_STR)
-{
-  return zebra_static_ipv4 (vty, SAFI_UNICAST, 0, argv[0], NULL, argv[1], NULL,
-			    argv[2], NULL, argv[3], NULL);
-}
-
-DEFUN (no_ip_route_flags_tag_vrf,
-       no_ip_route_flags_tag_vrf_cmd,
-       "no ip route A.B.C.D/M (A.B.C.D|INTERFACE) (reject|blackhole) tag <1-4294967295> " VRF_CMD_STR,
-       NO_STR
-       IP_STR
-       "Establish static routes\n"
-       "IP destination prefix (e.g. 10.0.0.0/8)\n"
-       "IP gateway address\n"
-       "IP gateway interface name\n"
-       "Emit an ICMP unreachable when matched\n"
-       "Silently discard pkts when matched\n"
-       "Tag of this route\n"
-       "Tag value\n"
-       VRF_CMD_HELP_STR)
-{
-  return zebra_static_ipv4 (vty, SAFI_UNICAST, 0, argv[0], NULL, argv[1],
-			    argv[2], argv[3], NULL, argv[4], NULL);
-}
-
-DEFUN (no_ip_route_flags2_vrf,
-       no_ip_route_flags2_vrf_cmd,
-       "no ip route A.B.C.D/M (reject|blackhole) " VRF_CMD_STR,
-       NO_STR
-       IP_STR
-       "Establish static routes\n"
-       "IP destination prefix (e.g. 10.0.0.0/8)\n"
-       "Emit an ICMP unreachable when matched\n"
-       "Silently discard pkts when matched\n"
-       VRF_CMD_HELP_STR)
-{
-  return zebra_static_ipv4 (vty, SAFI_UNICAST, 0, argv[0], NULL, NULL, argv[1],
-			    NULL, NULL, argv[2], NULL);
-}
-
-DEFUN (no_ip_route_flags2_tag_vrf,
-       no_ip_route_flags2_tag_vrf_cmd,
-       "no ip route A.B.C.D/M (reject|blackhole) tag <1-4294967295> " VRF_CMD_STR,
-       NO_STR
-       IP_STR
-       "Establish static routes\n"
-       "IP destination prefix (e.g. 10.0.0.0/8)\n"
-       "Emit an ICMP unreachable when matched\n"
-       "Silently discard pkts when matched\n"
-       "Tag of this route\n"
-       "Tag value\n"
-       VRF_CMD_HELP_STR)
-{
-  return zebra_static_ipv4 (vty, SAFI_UNICAST, 0, argv[0], NULL, NULL, argv[1],
-			    argv[2], NULL, argv[3], NULL);
-}
-
-DEFUN (no_ip_route_mask_vrf,
-       no_ip_route_mask_vrf_cmd,
-       "no ip route A.B.C.D A.B.C.D (A.B.C.D|INTERFACE|null0) " VRF_CMD_STR,
-       NO_STR
-       IP_STR
-       "Establish static routes\n"
-       "IP destination prefix\n"
-       "IP destination prefix mask\n"
-       "IP gateway address\n"
-       "IP gateway interface name\n"
-       "Null interface\n"
-       VRF_CMD_HELP_STR)
-{
-  return zebra_static_ipv4 (vty, SAFI_UNICAST, 0, argv[0], argv[1], argv[2],
-			    NULL, NULL, NULL, argv[3], NULL);
-}
-
-DEFUN (no_ip_route_mask_flags_vrf,
-       no_ip_route_mask_flags_vrf_cmd,
-       "no ip route A.B.C.D A.B.C.D (A.B.C.D|INTERFACE) (reject|blackhole) " VRF_CMD_STR,
-       NO_STR
-       IP_STR
-       "Establish static routes\n"
-       "IP destination prefix\n"
-       "IP destination prefix mask\n"
-       "IP gateway address\n"
-       "IP gateway interface name\n"
-       "Emit an ICMP unreachable when matched\n"
-       "Silently discard pkts when matched\n"
-       VRF_CMD_HELP_STR)
-{
-  return zebra_static_ipv4 (vty, SAFI_UNICAST, 0, argv[0], argv[1], argv[2],
-			    argv[3], NULL, NULL, argv[4], NULL);
-}
-
-DEFUN (no_ip_route_mask_tag_vrf,
-       no_ip_route_mask_tag_vrf_cmd,
-       "no ip route A.B.C.D A.B.C.D (A.B.C.D|INTERFACE|null0) tag <1-4294967295> " VRF_CMD_STR,
-       NO_STR
-       IP_STR
-       "Establish static routes\n"
-       "IP destination prefix\n"
-       "IP destination prefix mask\n"
-       "IP gateway address\n"
-       "IP gateway interface name\n"
-       "Null interface\n"
-       "Tag of this route\n"
-       "Tag value\n"
-       VRF_CMD_HELP_STR)
-{
-  return zebra_static_ipv4 (vty, SAFI_UNICAST, 0, argv[0], argv[1], argv[2],
-			    NULL, argv[3], NULL, argv[4], NULL);
-}
-
-DEFUN (no_ip_route_mask_flags_tag_vrf,
-       no_ip_route_mask_flags_tag_vrf_cmd,
-       "no ip route A.B.C.D A.B.C.D (A.B.C.D|INTERFACE) (reject|blackhole) tag <1-4294967295> " VRF_CMD_STR,
-       NO_STR
-       IP_STR
-       "Establish static routes\n"
-       "IP destination prefix\n"
-       "IP destination prefix mask\n"
-       "IP gateway address\n"
-       "IP gateway interface name\n"
-       "Emit an ICMP unreachable when matched\n"
-       "Silently discard pkts when matched\n"
-       "Tag of this route\n"
-       "Tag value\n"
-       VRF_CMD_HELP_STR)
-{
-  return zebra_static_ipv4 (vty, SAFI_UNICAST, 0, argv[0], argv[1], argv[2],
-			    argv[3], argv[4], NULL, argv[5], NULL);
-}
-
-DEFUN (no_ip_route_mask_flags2_vrf,
-       no_ip_route_mask_flags2_vrf_cmd,
-       "no ip route A.B.C.D A.B.C.D (reject|blackhole) " VRF_CMD_STR,
-       NO_STR
-       IP_STR
-       "Establish static routes\n"
-       "IP destination prefix\n"
-       "IP destination prefix mask\n"
-       "Emit an ICMP unreachable when matched\n"
-       "Silently discard pkts when matched\n"
-       VRF_CMD_HELP_STR)
-{
-  return zebra_static_ipv4 (vty, SAFI_UNICAST, 0, argv[0], argv[1], NULL,
-			    argv[2], NULL, NULL, argv[3], NULL);
-}
-
-DEFUN (no_ip_route_mask_flags2_tag_vrf,
-       no_ip_route_mask_flags2_tag_vrf_cmd,
-       "no ip route A.B.C.D A.B.C.D (reject|blackhole) tag <1-4294967295> " VRF_CMD_STR,
-       NO_STR
-       IP_STR
-       "Establish static routes\n"
-       "IP destination prefix\n"
-       "IP destination prefix mask\n"
-       "Emit an ICMP unreachable when matched\n"
-       "Silently discard pkts when matched\n"
-       "Tag of this route\n"
-       "Tag value\n"
-       VRF_CMD_HELP_STR)
-{
-  return zebra_static_ipv4 (vty, SAFI_UNICAST, 0, argv[0], argv[1], NULL,
-			    argv[2], argv[3], NULL, argv[4], NULL);
-}
-
-
-DEFUN (no_ip_route_distance_vrf,
-       no_ip_route_distance_vrf_cmd,
-       "no ip route A.B.C.D/M (A.B.C.D|INTERFACE|null0) <1-255> " VRF_CMD_STR,
-       NO_STR
-       IP_STR
-       "Establish static routes\n"
-       "IP destination prefix (e.g. 10.0.0.0/8)\n"
-       "IP gateway address\n"
-       "IP gateway interface name\n"
-       "Null interface\n"
-       "Distance value for this route\n"
-       VRF_CMD_HELP_STR)
-{
-  return zebra_static_ipv4 (vty, SAFI_UNICAST, 0, argv[0], NULL, argv[1], NULL,
-			    NULL, argv[2], argv[3], NULL);
-}
-
-DEFUN (no_ip_route_tag_distance_vrf,
-       no_ip_route_tag_distance_vrf_cmd,
-       "no ip route A.B.C.D/M (A.B.C.D|INTERFACE|null0) tag <1-4294967295> <1-255> " VRF_CMD_STR,
-       NO_STR
-       IP_STR
-       "Establish static routes\n"
-       "IP destination prefix (e.g. 10.0.0.0/8)\n"
-       "IP gateway address\n"
-       "IP gateway interface name\n"
-       "Null interface\n"
-       "Tag of this route\n"
-       "Tag value\n"
-       "Distance value for this route\n"
-       VRF_CMD_HELP_STR)
-{
-  return zebra_static_ipv4 (vty, SAFI_UNICAST, 0, argv[0], NULL, argv[1], NULL,
-			    argv[2], argv[3], argv[4], NULL);
-}
-
-DEFUN (no_ip_route_flags_distance_vrf,
-       no_ip_route_flags_distance_vrf_cmd,
-       "no ip route A.B.C.D/M (A.B.C.D|INTERFACE) (reject|blackhole) <1-255> " VRF_CMD_STR,
-       NO_STR
-       IP_STR
-       "Establish static routes\n"
-       "IP destination prefix (e.g. 10.0.0.0/8)\n"
-       "IP gateway address\n"
-       "IP gateway interface name\n"
-       "Emit an ICMP unreachable when matched\n"
-       "Silently discard pkts when matched\n"
-       "Distance value for this route\n"
-       VRF_CMD_HELP_STR)
-{
-  return zebra_static_ipv4 (vty, SAFI_UNICAST, 0, argv[0], NULL, argv[1],
-			    argv[2], NULL, argv[3], argv[4], NULL);
-}
-
-DEFUN (no_ip_route_flags_tag_distance_vrf,
-       no_ip_route_flags_tag_distance_vrf_cmd,
-       "no ip route A.B.C.D/M (A.B.C.D|INTERFACE) (reject|blackhole) tag <1-4294967295> <1-255> " VRF_CMD_STR,
-       NO_STR
-       IP_STR
-       "Establish static routes\n"
-       "IP destination prefix (e.g. 10.0.0.0/8)\n"
-       "IP gateway address\n"
-       "IP gateway interface name\n"
-       "Emit an ICMP unreachable when matched\n"
-       "Silently discard pkts when matched\n"
-       "Tag of this route\n"
-       "Tag value\n"
-       "Distance value for this route\n"
-       VRF_CMD_HELP_STR)
-{
-  return zebra_static_ipv4 (vty, SAFI_UNICAST, 0, argv[0], NULL, argv[1],
-			    argv[2], argv[3], argv[4],argv[5], NULL);
-}
-
-DEFUN (no_ip_route_flags_distance2_vrf,
-       no_ip_route_flags_distance2_vrf_cmd,
-       "no ip route A.B.C.D/M (reject|blackhole) <1-255> " VRF_CMD_STR,
-       NO_STR
-       IP_STR
-       "Establish static routes\n"
-       "IP destination prefix (e.g. 10.0.0.0/8)\n"
-       "Emit an ICMP unreachable when matched\n"
-       "Silently discard pkts when matched\n"
-       "Distance value for this route\n"
-       VRF_CMD_HELP_STR)
-{
-  return zebra_static_ipv4 (vty, SAFI_UNICAST, 0, argv[0], NULL, NULL, argv[1],
-			    NULL, argv[2], argv[3], NULL);
-}
-
-DEFUN (no_ip_route_flags_tag_distance2_vrf,
-       no_ip_route_flags_tag_distance2_vrf_cmd,
-       "no ip route A.B.C.D/M (reject|blackhole) tag <1-4294967295> <1-255> " VRF_CMD_STR,
-       NO_STR
-       IP_STR
-       "Establish static routes\n"
-       "IP destination prefix (e.g. 10.0.0.0/8)\n"
-       "Emit an ICMP unreachable when matched\n"
-       "Silently discard pkts when matched\n"
-       "Tag of this route\n"
-       "Tag value\n"
-       "Distance value for this route\n"
-       VRF_CMD_HELP_STR)
-{
-  return zebra_static_ipv4 (vty, SAFI_UNICAST, 0, argv[0], NULL, NULL, argv[1],
-			    argv[2] , argv[3], argv[4], NULL);
-}
-
-DEFUN (no_ip_route_mask_distance_vrf,
-       no_ip_route_mask_distance_vrf_cmd,
-       "no ip route A.B.C.D A.B.C.D (A.B.C.D|INTERFACE|null0) <1-255> " VRF_CMD_STR,
-       NO_STR
-       IP_STR
-       "Establish static routes\n"
-       "IP destination prefix\n"
-       "IP destination prefix mask\n"
-       "IP gateway address\n"
-       "IP gateway interface name\n"
-       "Null interface\n"
-       "Distance value for this route\n"
-       VRF_CMD_HELP_STR)
-{
-  return zebra_static_ipv4 (vty, SAFI_UNICAST, 0, argv[0], argv[1], argv[2],
-			    NULL, NULL, argv[3], argv[4], NULL);
-}
-
-DEFUN (no_ip_route_mask_tag_distance_vrf,
-       no_ip_route_mask_tag_distance_vrf_cmd,
-       "no ip route A.B.C.D A.B.C.D (A.B.C.D|INTERFACE|null0) tag <1-4294967295> <1-255> " VRF_CMD_STR,
-       NO_STR
-       IP_STR
-       "Establish static routes\n"
-       "IP destination prefix\n"
-       "IP destination prefix mask\n"
-       "IP gateway address\n"
-       "IP gateway interface name\n"
-       "Null interface\n"
-       "Tag of this route\n"
-       "Tag value\n"
-       "Distance value for this route\n"
-       VRF_CMD_HELP_STR)
-{
-  return zebra_static_ipv4 (vty, SAFI_UNICAST, 0, argv[0], argv[1], argv[2],
-			    NULL, argv[3], argv[4], argv[5], NULL);
-}
-
-DEFUN (no_ip_route_mask_flags_distance_vrf,
-       no_ip_route_mask_flags_distance_vrf_cmd,
-       "no ip route A.B.C.D A.B.C.D (A.B.C.D|INTERFACE) (reject|blackhole) <1-255> " VRF_CMD_STR,
-       NO_STR
-       IP_STR
-       "Establish static routes\n"
-       "IP destination prefix\n"
-       "IP destination prefix mask\n"
-       "IP gateway address\n"
-       "IP gateway interface name\n"
-       "Emit an ICMP unreachable when matched\n"
-       "Silently discard pkts when matched\n"
-       "Distance value for this route\n"
-       VRF_CMD_HELP_STR)
-{
-  return zebra_static_ipv4 (vty, SAFI_UNICAST, 0, argv[0], argv[1], argv[2],
-			    argv[3], NULL, argv[4], argv[5], NULL);
-}
-
-DEFUN (no_ip_route_mask_flags_tag_distance_vrf,
-       no_ip_route_mask_flags_tag_distance_vrf_cmd,
-       "no ip route A.B.C.D A.B.C.D (A.B.C.D|INTERFACE) (reject|blackhole) tag <1-4294967295> <1-255> " VRF_CMD_STR,
-       NO_STR
-       IP_STR
-       "Establish static routes\n"
-       "IP destination prefix\n"
-       "IP destination prefix mask\n"
-       "IP gateway address\n"
-       "IP gateway interface name\n"
-       "Emit an ICMP unreachable when matched\n"
-       "Silently discard pkts when matched\n"
-       "Tag of this route\n"
-       "Tag value\n"
-       "Distance value for this route\n"
-       VRF_CMD_HELP_STR)
-{
-  return zebra_static_ipv4 (vty, SAFI_UNICAST, 0, argv[0], argv[1], argv[2],
-			    argv[3], argv[4], argv[5], argv[6], NULL);
-}
-
-DEFUN (no_ip_route_mask_flags_distance2_vrf,
-       no_ip_route_mask_flags_distance2_vrf_cmd,
-       "no ip route A.B.C.D A.B.C.D (reject|blackhole) <1-255> " VRF_CMD_STR,
-       NO_STR
-       IP_STR
-       "Establish static routes\n"
-       "IP destination prefix\n"
-       "IP destination prefix mask\n"
-       "Emit an ICMP unreachable when matched\n"
-       "Silently discard pkts when matched\n"
-       "Distance value for this route\n"
-       VRF_CMD_HELP_STR)
-{
-  return zebra_static_ipv4 (vty, SAFI_UNICAST, 0, argv[0], argv[1], NULL,
-			    argv[2], NULL, argv[3], argv[4], NULL);
-}
-
-DEFUN (no_ip_route_mask_flags_tag_distance2_vrf,
-       no_ip_route_mask_flags_tag_distance2_vrf_cmd,
-       "no ip route A.B.C.D A.B.C.D (reject|blackhole) tag <1-4294967295> <1-255> " VRF_CMD_STR,
-       NO_STR
-       IP_STR
-       "Establish static routes\n"
-       "IP destination prefix\n"
-       "IP destination prefix mask\n"
-       "Emit an ICMP unreachable when matched\n"
-       "Silently discard pkts when matched\n"
-       "Tag of this route\n"
-       "Tag value\n"
-       "Distance value for this route\n"
-       VRF_CMD_HELP_STR)
-{
-  return zebra_static_ipv4 (vty, SAFI_UNICAST, 0, argv[0], argv[1], NULL,
-			    argv[2], argv[3], argv[4], argv[5], NULL);
-}
-
 /* New RIB.  Detailed information for IPv4 route. */
 static void
 vty_show_ip_route_detail (struct vty *vty, struct route_node *rn, int mcast)
@@ -1867,7 +652,7 @@
                        ? " using Multicast RIB"
                        : " using Unicast RIB";
         }
-      
+
       vty_out (vty, "Routing entry for %s%s%s",
 	       prefix2str (&rn->p, buf, sizeof(buf)), mcast_info,
 	       VTY_NEWLINE);
@@ -1877,7 +662,7 @@
       vty_out (vty, "\"");
       vty_out (vty, ", distance %u, metric %u", rib->distance, rib->metric);
       if (rib->tag)
-	vty_out (vty, ", tag %"ROUTE_TAG_PRI, rib->tag);
+	vty_out (vty, ", tag %d", rib->tag);
        if (rib->mtu)
         vty_out (vty, ", mtu %u", rib->mtu);
       if (rib->vrf_id != VRF_DEFAULT)
@@ -1887,10 +672,6 @@
         }
       if (CHECK_FLAG (rib->flags, ZEBRA_FLAG_SELECTED))
 	vty_out (vty, ", best");
-      else if (CHECK_FLAG (rib->status, RIB_ENTRY_SELECTED_FIB))
-        vty_out (vty, ", fib");
-      if (CHECK_FLAG (rib->flags, ZEBRA_FLAG_FIB_OVERRIDE))
-        vty_out (vty, ", fib-override");
       if (rib->refcnt)
 	vty_out (vty, ", refcnt %ld", rib->refcnt);
       if (CHECK_FLAG (rib->flags, ZEBRA_FLAG_BLACKHOLE))
@@ -1915,13 +696,13 @@
 	  vty_out (vty, "  Last update ");
 
 	  if (uptime < ONE_DAY_SECOND)
-	    vty_out (vty,  "%02d:%02d:%02d", 
+	    vty_out (vty,  "%02d:%02d:%02d",
 		     tm->tm_hour, tm->tm_min, tm->tm_sec);
 	  else if (uptime < ONE_WEEK_SECOND)
-	    vty_out (vty, "%dd%02dh%02dm", 
+	    vty_out (vty, "%dd%02dh%02dm",
 		     tm->tm_yday, tm->tm_hour, tm->tm_min);
 	  else
-	    vty_out (vty, "%02dw%dd%02dh", 
+	    vty_out (vty, "%02dw%dd%02dh",
 		     tm->tm_yday/7,
 		     tm->tm_yday - ((tm->tm_yday/7) * 7), tm->tm_hour);
 	  vty_out (vty, " ago%s", VTY_NEWLINE);
@@ -1996,12 +777,12 @@
             }
 
           /* Label information */
-          if (nexthop->nh_label && nexthop->nh_label->num_labels)
-            {
-              vty_out (vty, " label %s",
-                       mpls_label2str (nexthop->nh_label->num_labels,
-                                   nexthop->nh_label->label,  buf, BUFSIZ));
-            }
+         if (nexthop->nh_label && nexthop->nh_label->num_labels)
+           {
+             vty_out (vty, " label %s",
+                      mpls_label2str (nexthop->nh_label->num_labels,
+                                      nexthop->nh_label->label, buf, BUFSIZ));
+           }
 
 	  vty_out (vty, "%s", VTY_NEWLINE);
 	}
@@ -2167,14 +948,13 @@
 	    len += vty_out (vty, "[%d]", rib->instance);
           len += vty_out (vty, "%c%c %s",
 			  CHECK_FLAG (rib->flags, ZEBRA_FLAG_SELECTED)
-			  ? '>' : CHECK_FLAG (rib->status, RIB_ENTRY_SELECTED_FIB)
-			  ? '!' : ' ',
+			  ? '>' : ' ',
 			  CHECK_FLAG (nexthop->flags, NEXTHOP_FLAG_FIB)
 			  ? '*' : ' ',
 			  prefix2str (&rn->p, buf, sizeof buf));
 
 	  /* Distance and metric display. */
-	  if (rib->type != ZEBRA_ROUTE_CONNECT 
+	  if (rib->type != ZEBRA_ROUTE_CONNECT
 	      && rib->type != ZEBRA_ROUTE_KERNEL)
 	    len += vty_out (vty, " [%d/%d]", rib->distance,
 			    rib->metric);
@@ -2246,11 +1026,11 @@
 
       /* Label information */
       if (nexthop->nh_label && nexthop->nh_label->num_labels)
-        {
-	  vty_out (vty, " label %s",
-		   mpls_label2str (nexthop->nh_label->num_labels,
-				   nexthop->nh_label->label,  buf, BUFSIZ));
-        }
+       {
+         vty_out (vty, " label %s",
+                  mpls_label2str (nexthop->nh_label->num_labels,
+                                  nexthop->nh_label->label, buf, BUFSIZ));
+       }
 
       if (CHECK_FLAG (rib->flags, ZEBRA_FLAG_BLACKHOLE))
                vty_out (vty, ", bh");
@@ -2271,13 +1051,13 @@
 	  tm = gmtime (&uptime);
 
 	  if (uptime < ONE_DAY_SECOND)
-	    vty_out (vty,  ", %02d:%02d:%02d", 
+	    vty_out (vty,  ", %02d:%02d:%02d",
 		     tm->tm_hour, tm->tm_min, tm->tm_sec);
 	  else if (uptime < ONE_WEEK_SECOND)
-	    vty_out (vty, ", %dd%02dh%02dm", 
+	    vty_out (vty, ", %dd%02dh%02dm",
 		     tm->tm_yday, tm->tm_hour, tm->tm_min);
 	  else
-	    vty_out (vty, ", %02dw%dd%02dh", 
+	    vty_out (vty, ", %02dw%dd%02dh",
 		     tm->tm_yday/7,
 		     tm->tm_yday - ((tm->tm_yday/7) * 7), tm->tm_hour);
 	}
@@ -2287,10 +1067,11 @@
 
 DEFUN (show_ip_route,
        show_ip_route_cmd,
-       "show ip route {json}",
-       SHOW_STR
-       IP_STR
-       "IP routing table\n")
+       "show ip route [json]",
+       SHOW_STR
+       IP_STR
+       "IP routing table\n"
+       JSON_STR)
 {
   return do_show_ip_route (vty, VRF_DEFAULT_NAME, SAFI_UNICAST, use_json(argc, argv));
 }
@@ -2381,763 +1162,6 @@
 
 DEFUN (show_ip_route_vrf,
        show_ip_route_vrf_cmd,
-       "show ip route  " VRF_CMD_STR " {json}",
-       SHOW_STR
-       IP_STR
-       "IP routing table\n"
-       VRF_CMD_HELP_STR)
-{
-  u_char uj = use_json(argc, argv);
-
-  if (argc == 1 && uj)
-    return do_show_ip_route (vty, NULL, SAFI_UNICAST, uj);
-  else
-    return do_show_ip_route (vty, argv[0], SAFI_UNICAST, uj);
-}
-
-DEFUN (show_ip_nht,
-       show_ip_nht_cmd,
-       "show ip nht",
-       SHOW_STR
-       IP_STR
-       "IP nexthop tracking table\n")
-{
-  vrf_id_t vrf_id = VRF_DEFAULT;
-
-  if (argc)
-    VRF_GET_ID (vrf_id, argv[0]);
-
-  zebra_print_rnh_table(vrf_id, AF_INET, vty, RNH_NEXTHOP_TYPE);
-  return CMD_SUCCESS;
-}
-
-ALIAS (show_ip_nht,
-       show_ip_nht_vrf_cmd,
-       "show ip nht " VRF_CMD_STR,
-       SHOW_STR
-       IP_STR
-       "IP nexthop tracking table\n"
-       VRF_CMD_HELP_STR)
-
-DEFUN (show_ip_nht_vrf_all,
-       show_ip_nht_vrf_all_cmd,
-       "show ip nht " VRF_ALL_CMD_STR,
-       SHOW_STR
-       IP_STR
-       "IP nexthop tracking table\n"
-       VRF_ALL_CMD_HELP_STR)
-{
-  struct vrf *vrf;
-  struct zebra_vrf *zvrf;
-
-  RB_FOREACH (vrf, vrf_name_head, &vrfs_by_name)
-    if ((zvrf = vrf->info) != NULL)
-      {
-        vty_out (vty, "%sVRF %s:%s", VTY_NEWLINE, zvrf_name (zvrf), VTY_NEWLINE);
-        zebra_print_rnh_table(zvrf_id (zvrf), AF_INET, vty, RNH_NEXTHOP_TYPE);
-      }
-
-  return CMD_SUCCESS;
-}
-
-DEFUN (show_ipv6_nht,
-       show_ipv6_nht_cmd,
-       "show ipv6 nht",
-       SHOW_STR
-       IPV6_STR
-       "IPv6 nexthop tracking table\n")
-{
-  vrf_id_t vrf_id = VRF_DEFAULT;
-
-  if (argc)
-    VRF_GET_ID (vrf_id, argv[0]);
-
-  zebra_print_rnh_table(vrf_id, AF_INET6, vty, RNH_NEXTHOP_TYPE);
-  return CMD_SUCCESS;
-}
-
-ALIAS (show_ipv6_nht,
-       show_ipv6_nht_vrf_cmd,
-       "show ipv6 nht " VRF_CMD_STR,
-       SHOW_STR
-       IPV6_STR
-       "IPv6 nexthop tracking table\n"
-       VRF_CMD_HELP_STR)
-
-DEFUN (show_ipv6_nht_vrf_all,
-       show_ipv6_nht_vrf_all_cmd,
-       "show ipv6 nht " VRF_ALL_CMD_STR,
-       SHOW_STR
-       IP_STR
-       "IPv6 nexthop tracking table\n"
-       VRF_ALL_CMD_HELP_STR)
-{
-  struct vrf *vrf;
-  struct zebra_vrf *zvrf;
-
-  RB_FOREACH (vrf, vrf_name_head, &vrfs_by_name)
-    if ((zvrf = vrf->info) != NULL)
-      {
-        vty_out (vty, "%sVRF %s:%s", VTY_NEWLINE, zvrf_name (zvrf), VTY_NEWLINE);
-        zebra_print_rnh_table(zvrf_id (zvrf), AF_INET6, vty, RNH_NEXTHOP_TYPE);
-      }
-
-  return CMD_SUCCESS;
-}
-
-DEFUN (ip_nht_default_route,
-       ip_nht_default_route_cmd,
-       "ip nht resolve-via-default",
-       IP_STR
-       "Filter Next Hop tracking route resolution\n"
-       "Resolve via default route\n")
-{
-  if (zebra_rnh_ip_default_route)
-    return CMD_SUCCESS;
-
-  zebra_rnh_ip_default_route = 1;
-  zebra_evaluate_rnh(0, AF_INET, 1, RNH_NEXTHOP_TYPE, NULL);
-  return CMD_SUCCESS;
-}
-
-DEFUN (no_ip_nht_default_route,
-       no_ip_nht_default_route_cmd,
-       "no ip nht resolve-via-default",
-       NO_STR
-       IP_STR
-       "Filter Next Hop tracking route resolution\n"
-       "Resolve via default route\n")
-{
-  if (!zebra_rnh_ip_default_route)
-    return CMD_SUCCESS;
-
-  zebra_rnh_ip_default_route = 0;
-  zebra_evaluate_rnh(0, AF_INET, 1, RNH_NEXTHOP_TYPE, NULL);
-  return CMD_SUCCESS;
-}
-
-DEFUN (ipv6_nht_default_route,
-       ipv6_nht_default_route_cmd,
-       "ipv6 nht resolve-via-default",
-       IP6_STR
-       "Filter Next Hop tracking route resolution\n"
-       "Resolve via default route\n")
-{
-  if (zebra_rnh_ipv6_default_route)
-    return CMD_SUCCESS;
-
-  zebra_rnh_ipv6_default_route = 1;
-  zebra_evaluate_rnh(0, AF_INET6, 1, RNH_NEXTHOP_TYPE, NULL);
-  return CMD_SUCCESS;
-}
-
-DEFUN (no_ipv6_nht_default_route,
-       no_ipv6_nht_default_route_cmd,
-       "no ipv6 nht resolve-via-default",
-       NO_STR
-       IP6_STR
-       "Filter Next Hop tracking route resolution\n"
-       "Resolve via default route\n")
-{
-  if (!zebra_rnh_ipv6_default_route)
-    return CMD_SUCCESS;
-
-  zebra_rnh_ipv6_default_route = 0;
-  zebra_evaluate_rnh(0, AF_INET6, 1, RNH_NEXTHOP_TYPE, NULL);
-  return CMD_SUCCESS;
-}
-
-DEFUN (show_ip_route_tag,
-       show_ip_route_tag_cmd,
-       "show ip route tag <1-4294967295>",
-       SHOW_STR
-       IP_STR
-       "IP routing table\n"
-       "Show only routes with tag\n"
-       "Tag value\n")
-{
-  struct route_table *table;
-  struct route_node *rn;
-  struct rib *rib;
-  int first = 1;
-  route_tag_t tag = 0;
-  vrf_id_t vrf_id = VRF_DEFAULT;
-
-  if (argc > 1)
-    {
-      VTY_GET_INTEGER_RANGE("tag", tag, argv[1], 0, 4294967295);
-      VRF_GET_ID (vrf_id, argv[0]);
-    }
-  else
-    VTY_GET_INTEGER_RANGE("tag", tag, argv[0], 0, 4294967295);
-
-  table = zebra_vrf_table (AFI_IP, SAFI_UNICAST, vrf_id);
-  if (! table)
-    return CMD_SUCCESS;
-
-  /* Show all IPv4 routes with matching tag value. */
-  for (rn = route_top (table); rn; rn = route_next (rn))
-    RNODE_FOREACH_RIB (rn, rib)
-      {
-        if (rib->tag != tag)
-          continue;
-
-        if (first)
-          {
-            vty_out (vty, SHOW_ROUTE_V4_HEADER);
-            first = 0;
-          }
-        vty_show_ip_route (vty, rn, rib, NULL);
-      }
-  return CMD_SUCCESS;
-}
-
-ALIAS (show_ip_route_tag,
-       show_ip_route_vrf_tag_cmd,
-       "show ip route " VRF_CMD_STR " tag <1-4294967295>",
-       SHOW_STR
-       IP_STR
-       "IP routing table\n"
-       VRF_CMD_HELP_STR
-       "Show only routes with tag\n"
-       "Tag value\n")
-
-DEFUN (show_ip_route_prefix_longer,
-       show_ip_route_prefix_longer_cmd,
-       "show ip route A.B.C.D/M longer-prefixes",
-       SHOW_STR
-       IP_STR
-       "IP routing table\n"
-       "IP prefix <network>/<length>, e.g., 35.0.0.0/8\n"
-       "Show route matching the specified Network/Mask pair only\n")
->>>>>>> 6f3b3857
-{
-  struct rib *rib;
-  struct nexthop *nexthop, *tnexthop;
-  int recursing;
-  char buf[PREFIX_STRLEN];
-  struct zebra_vrf *zvrf;
-
-  RNODE_FOREACH_RIB (rn, rib)
-    {
-      const char *mcast_info = "";
-      if (mcast)
-        {
-          rib_table_info_t *info = rn->table->info;
-          mcast_info = (info->safi == SAFI_MULTICAST)
-                       ? " using Multicast RIB"
-                       : " using Unicast RIB";
-        }
-
-      vty_out (vty, "Routing entry for %s%s%s",
-	       prefix2str (&rn->p, buf, sizeof(buf)), mcast_info,
-	       VTY_NEWLINE);
-      vty_out (vty, "  Known via \"%s", zebra_route_string (rib->type));
-      if (rib->instance)
-        vty_out (vty, "[%d]", rib->instance);
-      vty_out (vty, "\"");
-      vty_out (vty, ", distance %u, metric %u", rib->distance, rib->metric);
-      if (rib->tag)
-	vty_out (vty, ", tag %d", rib->tag);
-       if (rib->mtu)
-        vty_out (vty, ", mtu %u", rib->mtu);
-      if (rib->vrf_id != VRF_DEFAULT)
-        {
-          zvrf = vrf_info_lookup(rib->vrf_id);
-          vty_out (vty, ", vrf %s", zvrf_name (zvrf));
-        }
-      if (CHECK_FLAG (rib->flags, ZEBRA_FLAG_SELECTED))
-	vty_out (vty, ", best");
-      if (rib->refcnt)
-	vty_out (vty, ", refcnt %ld", rib->refcnt);
-      if (CHECK_FLAG (rib->flags, ZEBRA_FLAG_BLACKHOLE))
-       vty_out (vty, ", blackhole");
-      if (CHECK_FLAG (rib->flags, ZEBRA_FLAG_REJECT))
-       vty_out (vty, ", reject");
-      vty_out (vty, "%s", VTY_NEWLINE);
-
-      if (rib->type == ZEBRA_ROUTE_RIP
-	  || rib->type == ZEBRA_ROUTE_OSPF
-	  || rib->type == ZEBRA_ROUTE_ISIS
-	  || rib->type == ZEBRA_ROUTE_TABLE
-	  || rib->type == ZEBRA_ROUTE_BGP)
-	{
-	  time_t uptime;
-	  struct tm *tm;
-
-	  uptime = time (NULL);
-	  uptime -= rib->uptime;
-	  tm = gmtime (&uptime);
-
-	  vty_out (vty, "  Last update ");
-
-	  if (uptime < ONE_DAY_SECOND)
-	    vty_out (vty,  "%02d:%02d:%02d",
-		     tm->tm_hour, tm->tm_min, tm->tm_sec);
-	  else if (uptime < ONE_WEEK_SECOND)
-	    vty_out (vty, "%dd%02dh%02dm",
-		     tm->tm_yday, tm->tm_hour, tm->tm_min);
-	  else
-	    vty_out (vty, "%02dw%dd%02dh",
-		     tm->tm_yday/7,
-		     tm->tm_yday - ((tm->tm_yday/7) * 7), tm->tm_hour);
-	  vty_out (vty, " ago%s", VTY_NEWLINE);
-	}
-
-      for (ALL_NEXTHOPS_RO(rib->nexthop, nexthop, tnexthop, recursing))
-	{
-          char addrstr[32];
-
-	  vty_out (vty, "  %c%s",
-		   CHECK_FLAG (nexthop->flags, NEXTHOP_FLAG_FIB) ? '*' : ' ',
-		   recursing ? "  " : "");
-
-	  switch (nexthop->type)
-	    {
-	    case NEXTHOP_TYPE_IPV4:
-	    case NEXTHOP_TYPE_IPV4_IFINDEX:
-	      vty_out (vty, " %s", inet_ntoa (nexthop->gate.ipv4));
-	      if (nexthop->ifindex)
-		vty_out (vty, ", via %s",
-                         ifindex2ifname_vrf (nexthop->ifindex, rib->vrf_id));
-	      break;
-	    case NEXTHOP_TYPE_IPV6:
-	    case NEXTHOP_TYPE_IPV6_IFINDEX:
-	      vty_out (vty, " %s",
-		       inet_ntop (AF_INET6, &nexthop->gate.ipv6, buf, BUFSIZ));
-	      if (nexthop->ifindex)
-		vty_out (vty, ", via %s",
-                         ifindex2ifname_vrf (nexthop->ifindex, rib->vrf_id));
-	      break;
-	    case NEXTHOP_TYPE_IFINDEX:
-	      vty_out (vty, " directly connected, %s",
-		       ifindex2ifname_vrf (nexthop->ifindex, rib->vrf_id));
-	      break;
-	    case NEXTHOP_TYPE_BLACKHOLE:
-	      vty_out (vty, " directly connected, Null0");
-	      break;
-	    default:
-	      break;
-	    }
-	  if (! CHECK_FLAG (nexthop->flags, NEXTHOP_FLAG_ACTIVE))
-	    vty_out (vty, " inactive");
-
-	  if (CHECK_FLAG (nexthop->flags, NEXTHOP_FLAG_ONLINK))
-	    vty_out (vty, " onlink");
-
-	  if (CHECK_FLAG (nexthop->flags, NEXTHOP_FLAG_RECURSIVE))
-	    vty_out (vty, " (recursive)");
-
-	  switch (nexthop->type)
-            {
-            case NEXTHOP_TYPE_IPV4:
-            case NEXTHOP_TYPE_IPV4_IFINDEX:
-              if (nexthop->src.ipv4.s_addr)
-                {
-		  if (inet_ntop(AF_INET, &nexthop->src.ipv4, addrstr,
-		      sizeof addrstr))
-                    vty_out (vty, ", src %s", addrstr);
-                }
-              break;
-            case NEXTHOP_TYPE_IPV6:
-            case NEXTHOP_TYPE_IPV6_IFINDEX:
-              if (!IPV6_ADDR_SAME(&nexthop->src.ipv6, &in6addr_any))
-                {
-		  if (inet_ntop(AF_INET6, &nexthop->src.ipv6, addrstr,
-		      sizeof addrstr))
-                    vty_out (vty, ", src %s", addrstr);
-                }
-              break;
-            default:
-	       break;
-            }
-
-          /* Label information */
-         if (nexthop->nh_label && nexthop->nh_label->num_labels)
-           {
-             vty_out (vty, " label %s",
-                      mpls_label2str (nexthop->nh_label->num_labels,
-                                      nexthop->nh_label->label, buf, BUFSIZ));
-           }
-
-	  vty_out (vty, "%s", VTY_NEWLINE);
-	}
-      vty_out (vty, "%s", VTY_NEWLINE);
-    }
-}
-
-static void
-vty_show_ip_route (struct vty *vty, struct route_node *rn, struct rib *rib,
-                   json_object *json)
-{
-  struct nexthop *nexthop, *tnexthop;
-  int recursing;
-  int len = 0;
-  char buf[BUFSIZ];
-  json_object *json_nexthops = NULL;
-  json_object *json_nexthop = NULL;
-  json_object *json_route = NULL;
-
-  if (json)
-    {
-      json_route = json_object_new_object();
-      json_nexthops = json_object_new_array();
-
-      json_object_string_add(json_route, "prefix", prefix2str (&rn->p, buf, sizeof buf));
-      json_object_string_add(json_route, "protocol", zebra_route_string(rib->type));
-
-      if (rib->instance)
-        json_object_int_add(json_route, "instance", rib->instance);
-
-      if (rib->vrf_id)
-        json_object_int_add(json_route, "vrfId", rib->vrf_id);
-
-      if (CHECK_FLAG (rib->flags, ZEBRA_FLAG_SELECTED))
-        json_object_boolean_true_add(json_route, "selected");
-
-      if (rib->type != ZEBRA_ROUTE_CONNECT && rib->type != ZEBRA_ROUTE_KERNEL)
-        {
-          json_object_int_add(json_route, "distance", rib->distance);
-          json_object_int_add(json_route, "metric", rib->metric);
-        }
-
-      if (CHECK_FLAG (rib->flags, ZEBRA_FLAG_BLACKHOLE))
-        json_object_boolean_true_add(json_route, "blackhole");
-
-      if (CHECK_FLAG (rib->flags, ZEBRA_FLAG_REJECT))
-        json_object_boolean_true_add(json_route, "reject");
-
-      if (rib->type == ZEBRA_ROUTE_RIP
-          || rib->type == ZEBRA_ROUTE_OSPF
-          || rib->type == ZEBRA_ROUTE_ISIS
-          || rib->type == ZEBRA_ROUTE_TABLE
-          || rib->type == ZEBRA_ROUTE_BGP)
-        {
-          time_t uptime;
-          struct tm *tm;
-
-          uptime = time (NULL);
-          uptime -= rib->uptime;
-          tm = gmtime (&uptime);
-
-          if (uptime < ONE_DAY_SECOND)
-            sprintf(buf, "%02d:%02d:%02d", tm->tm_hour, tm->tm_min, tm->tm_sec);
-          else if (uptime < ONE_WEEK_SECOND)
-            sprintf(buf, "%dd%02dh%02dm", tm->tm_yday, tm->tm_hour, tm->tm_min);
-          else
-            sprintf(buf, "%02dw%dd%02dh", tm->tm_yday/7, tm->tm_yday - ((tm->tm_yday/7) * 7), tm->tm_hour);
-
-          json_object_string_add(json_route, "uptime", buf);
-        }
-
-      for (ALL_NEXTHOPS_RO(rib->nexthop, nexthop, tnexthop, recursing))
-        {
-          json_nexthop = json_object_new_object();
-
-          if (CHECK_FLAG (nexthop->flags, NEXTHOP_FLAG_FIB))
-            json_object_boolean_true_add(json_nexthop, "fib");
-
-          switch (nexthop->type)
-            {
-            case NEXTHOP_TYPE_IPV4:
-            case NEXTHOP_TYPE_IPV4_IFINDEX:
-              json_object_string_add(json_nexthop, "ip", inet_ntoa (nexthop->gate.ipv4));
-              json_object_string_add(json_nexthop, "afi", "ipv4");
-
-              if (nexthop->ifindex)
-                {
-                  json_object_int_add(json_nexthop, "interfaceIndex", nexthop->ifindex);
-                  json_object_string_add(json_nexthop, "interfaceName", ifindex2ifname_vrf (nexthop->ifindex, rib->vrf_id));
-                }
-              break;
-            case NEXTHOP_TYPE_IPV6:
-            case NEXTHOP_TYPE_IPV6_IFINDEX:
-              json_object_string_add(json_nexthop, "ip", inet_ntop (AF_INET6, &nexthop->gate.ipv6, buf, BUFSIZ));
-              json_object_string_add(json_nexthop, "afi", "ipv6");
-
-              if (nexthop->ifindex)
-                {
-                  json_object_int_add(json_nexthop, "interfaceIndex", nexthop->ifindex);
-                  json_object_string_add(json_nexthop, "interfaceName", ifindex2ifname_vrf (nexthop->ifindex, rib->vrf_id));
-                }
-              break;
-
-            case NEXTHOP_TYPE_IFINDEX:
-              json_object_boolean_true_add(json_nexthop, "directlyConnected");
-              json_object_int_add(json_nexthop, "interfaceIndex", nexthop->ifindex);
-              json_object_string_add(json_nexthop, "interfaceName", ifindex2ifname_vrf (nexthop->ifindex, rib->vrf_id));
-              break;
-            case NEXTHOP_TYPE_BLACKHOLE:
-              json_object_boolean_true_add(json_nexthop, "blackhole");
-              break;
-            default:
-              break;
-            }
-
-          if (CHECK_FLAG (nexthop->flags, NEXTHOP_FLAG_ACTIVE))
-            json_object_boolean_true_add(json_nexthop, "active");
-
-          if (CHECK_FLAG (nexthop->flags, NEXTHOP_FLAG_ONLINK))
-            json_object_boolean_true_add(json_nexthop, "onLink");
-
-          if (CHECK_FLAG (nexthop->flags, NEXTHOP_FLAG_RECURSIVE))
-            json_object_boolean_true_add(json_nexthop, "recursive");
-
-          switch (nexthop->type)
-            {
-              case NEXTHOP_TYPE_IPV4:
-              case NEXTHOP_TYPE_IPV4_IFINDEX:
-                if (nexthop->src.ipv4.s_addr)
-                  {
-                    if (inet_ntop(AF_INET, &nexthop->src.ipv4, buf, sizeof buf))
-                      json_object_string_add(json_nexthop, "source", buf);
-                  }
-                break;
-              case NEXTHOP_TYPE_IPV6:
-              case NEXTHOP_TYPE_IPV6_IFINDEX:
-                if (!IPV6_ADDR_SAME(&nexthop->src.ipv6, &in6addr_any))
-                  {
-                    if (inet_ntop(AF_INET6, &nexthop->src.ipv6, buf, sizeof buf))
-                      json_object_string_add(json_nexthop, "source", buf);
-                  }
-                break;
-              default:
-                break;
-            }
-
-          json_object_array_add(json_nexthops, json_nexthop);
-        }
-
-      json_object_object_add(json_route, "nexthops", json_nexthops);
-      json_object_array_add(json, json_route);
-      return;
-    }
-
-  /* Nexthop information. */
-  for (ALL_NEXTHOPS_RO(rib->nexthop, nexthop, tnexthop, recursing))
-    {
-      if (nexthop == rib->nexthop)
-	{
-	  /* Prefix information. */
-	  len = vty_out (vty, "%c", zebra_route_char (rib->type));
-          if (rib->instance)
-	    len += vty_out (vty, "[%d]", rib->instance);
-          len += vty_out (vty, "%c%c %s",
-			  CHECK_FLAG (rib->flags, ZEBRA_FLAG_SELECTED)
-			  ? '>' : ' ',
-			  CHECK_FLAG (nexthop->flags, NEXTHOP_FLAG_FIB)
-			  ? '*' : ' ',
-			  prefix2str (&rn->p, buf, sizeof buf));
-
-	  /* Distance and metric display. */
-	  if (rib->type != ZEBRA_ROUTE_CONNECT
-	      && rib->type != ZEBRA_ROUTE_KERNEL)
-	    len += vty_out (vty, " [%d/%d]", rib->distance,
-			    rib->metric);
-	}
-      else
-	vty_out (vty, "  %c%*c",
-		 CHECK_FLAG (nexthop->flags, NEXTHOP_FLAG_FIB)
-		 ? '*' : ' ',
-		 len - 3 + (2 * recursing), ' ');
-
-      switch (nexthop->type)
-	{
-	case NEXTHOP_TYPE_IPV4:
-	case NEXTHOP_TYPE_IPV4_IFINDEX:
-	  vty_out (vty, " via %s", inet_ntoa (nexthop->gate.ipv4));
-	  if (nexthop->ifindex)
-	    vty_out (vty, ", %s",
-                     ifindex2ifname_vrf (nexthop->ifindex, rib->vrf_id));
-	  break;
-        case NEXTHOP_TYPE_IPV6:
-	case NEXTHOP_TYPE_IPV6_IFINDEX:
-	  vty_out (vty, " via %s",
-		   inet_ntop (AF_INET6, &nexthop->gate.ipv6, buf, BUFSIZ));
-	  if (nexthop->ifindex)
-	    vty_out (vty, ", %s",
-                     ifindex2ifname_vrf (nexthop->ifindex, rib->vrf_id));
-	  break;
-
-	case NEXTHOP_TYPE_IFINDEX:
-	  vty_out (vty, " is directly connected, %s",
-		   ifindex2ifname_vrf (nexthop->ifindex, rib->vrf_id));
-	  break;
-	case NEXTHOP_TYPE_BLACKHOLE:
-	  vty_out (vty, " is directly connected, Null0");
-	  break;
-	default:
-	  break;
-	}
-      if (! CHECK_FLAG (nexthop->flags, NEXTHOP_FLAG_ACTIVE))
-	vty_out (vty, " inactive");
-
-      if (CHECK_FLAG (nexthop->flags, NEXTHOP_FLAG_ONLINK))
-	vty_out (vty, " onlink");
-
-      if (CHECK_FLAG (nexthop->flags, NEXTHOP_FLAG_RECURSIVE))
-	vty_out (vty, " (recursive)");
-
-      switch (nexthop->type)
-        {
-          case NEXTHOP_TYPE_IPV4:
-          case NEXTHOP_TYPE_IPV4_IFINDEX:
-            if (nexthop->src.ipv4.s_addr)
-              {
-		if (inet_ntop(AF_INET, &nexthop->src.ipv4, buf, sizeof buf))
-                  vty_out (vty, ", src %s", buf);
-              }
-            break;
-          case NEXTHOP_TYPE_IPV6:
-          case NEXTHOP_TYPE_IPV6_IFINDEX:
-            if (!IPV6_ADDR_SAME(&nexthop->src.ipv6, &in6addr_any))
-              {
-		if (inet_ntop(AF_INET6, &nexthop->src.ipv6, buf, sizeof buf))
-                  vty_out (vty, ", src %s", buf);
-              }
-            break;
-          default:
-	    break;
-        }
-
-      /* Label information */
-      if (nexthop->nh_label && nexthop->nh_label->num_labels)
-       {
-         vty_out (vty, " label %s",
-                  mpls_label2str (nexthop->nh_label->num_labels,
-                                  nexthop->nh_label->label, buf, BUFSIZ));
-       }
-
-      if (CHECK_FLAG (rib->flags, ZEBRA_FLAG_BLACKHOLE))
-               vty_out (vty, ", bh");
-      if (CHECK_FLAG (rib->flags, ZEBRA_FLAG_REJECT))
-               vty_out (vty, ", rej");
-
-      if (rib->type == ZEBRA_ROUTE_RIP
-	  || rib->type == ZEBRA_ROUTE_OSPF
-	  || rib->type == ZEBRA_ROUTE_ISIS
-	  || rib->type == ZEBRA_ROUTE_TABLE
-	  || rib->type == ZEBRA_ROUTE_BGP)
-	{
-	  time_t uptime;
-	  struct tm *tm;
-
-	  uptime = time (NULL);
-	  uptime -= rib->uptime;
-	  tm = gmtime (&uptime);
-
-	  if (uptime < ONE_DAY_SECOND)
-	    vty_out (vty,  ", %02d:%02d:%02d",
-		     tm->tm_hour, tm->tm_min, tm->tm_sec);
-	  else if (uptime < ONE_WEEK_SECOND)
-	    vty_out (vty, ", %dd%02dh%02dm",
-		     tm->tm_yday, tm->tm_hour, tm->tm_min);
-	  else
-	    vty_out (vty, ", %02dw%dd%02dh",
-		     tm->tm_yday/7,
-		     tm->tm_yday - ((tm->tm_yday/7) * 7), tm->tm_hour);
-	}
-      vty_out (vty, "%s", VTY_NEWLINE);
-    }
-}
-
-DEFUN (show_ip_route,
-       show_ip_route_cmd,
-       "show ip route [json]",
-       SHOW_STR
-       IP_STR
-       "IP routing table\n"
-       JSON_STR)
-{
-  return do_show_ip_route (vty, VRF_DEFAULT_NAME, SAFI_UNICAST, use_json(argc, argv));
-}
-
-static int
-do_show_ip_route (struct vty *vty, const char *vrf_name, safi_t safi,
-                  u_char use_json)
-{
-  struct route_table *table;
-  struct route_node *rn;
-  struct rib *rib;
-  int first = 1;
-  struct zebra_vrf *zvrf = NULL;
-  char buf[BUFSIZ];
-  json_object *json = NULL;
-  json_object *json_prefix = NULL;
-
-  if (!(zvrf = zebra_vrf_lookup_by_name (vrf_name)))
-    {
-      if (use_json)
-        vty_out (vty, "{}%s", VTY_NEWLINE);
-      else
-        vty_out (vty, "vrf %s not defined%s", vrf_name, VTY_NEWLINE);
-      return CMD_SUCCESS;
-    }
-
-  if (zvrf_id (zvrf) == VRF_UNKNOWN)
-    {
-      if (use_json)
-        vty_out (vty, "{}%s", VTY_NEWLINE);
-      else
-        vty_out (vty, "vrf %s inactive%s", vrf_name, VTY_NEWLINE);
-      return CMD_SUCCESS;
-    }
-
-  table = zebra_vrf_table (AFI_IP, safi, zvrf_id (zvrf));
-  if (! table)
-    {
-      if (use_json)
-        vty_out (vty, "{}%s", VTY_NEWLINE);
-      return CMD_SUCCESS;
-    }
-
-  if (use_json)
-    {
-      json = json_object_new_object();
-
-      /* Show all IPv4 routes. */
-      for (rn = route_top (table); rn; rn = route_next (rn))
-        {
-          RNODE_FOREACH_RIB (rn, rib)
-            {
-              if (!json_prefix)
-                json_prefix = json_object_new_array();
-              vty_show_ip_route (vty, rn, rib, json_prefix);
-            }
-
-          if (json_prefix)
-            {
-              prefix2str (&rn->p, buf, sizeof buf);
-              json_object_object_add(json, buf, json_prefix);
-              json_prefix = NULL;
-            }
-        }
-
-      vty_out (vty, "%s%s", json_object_to_json_string_ext(json, JSON_C_TO_STRING_PRETTY), VTY_NEWLINE);
-      json_object_free(json);
-    }
-  else
-    {
-      /* Show all IPv4 routes. */
-      for (rn = route_top (table); rn; rn = route_next (rn))
-        {
-          RNODE_FOREACH_RIB (rn, rib)
-            {
-              if (first)
-                {
-                  vty_out (vty, SHOW_ROUTE_V4_HEADER);
-                  first = 0;
-                }
-              vty_show_ip_route (vty, rn, rib, NULL);
-            }
-        }
-    }
-
-  return CMD_SUCCESS;
-}
-
-DEFUN (show_ip_route_vrf,
-       show_ip_route_vrf_cmd,
        "show ip route vrf NAME [json]",
        SHOW_STR
        IP_STR
@@ -3313,22 +1337,15 @@
   route_tag_t tag = 0;
   vrf_id_t vrf_id = VRF_DEFAULT;
 
-<<<<<<< HEAD
   if (strmatch(argv[idx_vrf]->text, "vrf"))
-=======
-  if (argv[0])
-    VTY_GET_INTEGER_RANGE("tag", tag, argv[0], 0, 4294967295);
-
-  RB_FOREACH (vrf, vrf_name_head, &vrfs_by_name)
->>>>>>> 6f3b3857
     {
       VRF_GET_ID (vrf_id, argv[idx_name]->arg);
-      tag = atol(argv[idx_tag]->arg);
+      VTY_GET_INTEGER_RANGE("tag", tag, argv[idx_tag]->arg, 0, 4294967295);
     }
   else
     {
       idx_tag -= 2;
-      tag = atol(argv[idx_tag]->arg);
+      VTY_GET_INTEGER_RANGE("tag", tag, argv[idx_tag]->arg, 0, 4294967295);
     }
 
   table = zebra_vrf_table (AFI_IP, SAFI_UNICAST, vrf_id);
@@ -3819,181 +1836,8 @@
        "Summary of all routes\n"
        "Prefix routes\n")
 {
-<<<<<<< HEAD
   struct route_table *table;
   vrf_id_t vrf_id = VRF_DEFAULT;
-=======
-  struct vrf *vrf;
-  struct zebra_vrf *zvrf;
-
-  RB_FOREACH (vrf, vrf_name_head, &vrfs_by_name)
-    if ((zvrf = vrf->info) != NULL)
-      vty_show_ip_route_summary_prefix (vty, zvrf->table[AFI_IP][SAFI_UNICAST]);
-
-  return CMD_SUCCESS;
-}
-
-/* Write IPv4 static route configuration. */
-static int
-static_config_ipv4 (struct vty *vty, safi_t safi, const char *cmd)
-{
-  struct route_node *rn;
-  struct static_route *si;
-  struct route_table *stable;
-  struct vrf *vrf;
-  struct zebra_vrf *zvrf;
-  char buf[BUFSIZ];
-  int write =0;
-
-  RB_FOREACH (vrf, vrf_name_head, &vrfs_by_name)
-    {
-      zvrf = vrf->info;
-      if (! zvrf)
-	continue;
-
-      if ((stable = zvrf->stable[AFI_IP][safi]) == NULL)
-        continue;
-
-      for (rn = route_top (stable); rn; rn = route_next (rn))
-        for (si = rn->info; si; si = si->next)
-          {
-            vty_out (vty, "%s %s", cmd, prefix2str (&rn->p, buf, sizeof buf));
-
-            switch (si->type)
-              {
-              case STATIC_IPV4_GATEWAY:
-                vty_out (vty, " %s", inet_ntoa (si->addr.ipv4));
-                break;
-              case STATIC_IFINDEX:
-                vty_out (vty, " %s", si->ifname);
-                break;
-              case STATIC_BLACKHOLE:
-                vty_out (vty, " Null0");
-                break;
-              }
-
-            /* flags are incompatible with STATIC_BLACKHOLE */
-            if (si->type != STATIC_BLACKHOLE)
-              {
-                if (CHECK_FLAG(si->flags, ZEBRA_FLAG_REJECT))
-                  vty_out (vty, " %s", "reject");
-
-                if (CHECK_FLAG(si->flags, ZEBRA_FLAG_BLACKHOLE))
-                  vty_out (vty, " %s", "blackhole");
-              }
-
-            if (si->tag)
-              vty_out (vty, " tag %"ROUTE_TAG_PRI, si->tag);
-
-            if (si->distance != ZEBRA_STATIC_DISTANCE_DEFAULT)
-              vty_out (vty, " %d", si->distance);
-
-            if (si->vrf_id != VRF_DEFAULT)
-                vty_out (vty, " vrf %s", zvrf ? zvrf_name (zvrf) : "");
-
-            /* Label information */
-            if (si->snh_label.num_labels)
-              vty_out (vty, " label %s",
-                       mpls_label2str (si->snh_label.num_labels,
-                                       si->snh_label.label, buf, sizeof buf));
-
-            vty_out (vty, "%s", VTY_NEWLINE);
-
-            write = 1;
-          }
-    }
-  return write;
-}
-
-/* General fucntion for IPv6 static route. */
-int
-static_ipv6_func (struct vty *vty, int add_cmd, const char *dest_str,
-		  const char *gate_str, const char *ifname,
-		  const char *flag_str, const char *tag_str,
-                  const char *distance_str, const char *vrf_id_str,
-		  const char *label_str)
-{
-  int ret;
-  u_char distance;
-  struct prefix p;
-  struct in6_addr *gate = NULL;
-  struct in6_addr gate_addr;
-  u_char type = STATIC_BLACKHOLE;
-  u_char flag = 0;
-  route_tag_t tag = 0;
-  unsigned int ifindex = 0;
-  struct interface *ifp = NULL;
-  struct zebra_vrf *zvrf;
-  struct static_nh_label snh_label;
-  
-  ret = str2prefix (dest_str, &p);
-  if (ret <= 0)
-    {
-      vty_out (vty, "%% Malformed address%s", VTY_NEWLINE);
-      return CMD_WARNING;
-    }
-
-  /* Apply mask for given prefix. */
-  apply_mask (&p);
-
-  /* Administrative distance. */
-  if (distance_str)
-    distance = atoi (distance_str);
-  else
-    distance = ZEBRA_STATIC_DISTANCE_DEFAULT;
-
-  /* tag */
-  if (tag_str)
-    VTY_GET_INTEGER_RANGE("tag", tag, tag_str, 0, 4294967295);
-
-  /* When gateway is valid IPv6 addrees, then gate is treated as
-     nexthop address other case gate is treated as interface name. */
-  ret = inet_pton (AF_INET6, gate_str, &gate_addr);
-
-  /* VRF id */
-  zvrf = zebra_vrf_lookup_by_name (vrf_id_str);
-
-  if (!zvrf)
-    {
-      vty_out (vty, "%% vrf %s is not defined%s", vrf_id_str, VTY_NEWLINE);
-      return CMD_WARNING;
-    }
-
-  /* Labels */
-  memset (&snh_label, 0, sizeof (struct static_nh_label));
-  if (label_str)
-    {
-      if (!mpls_enabled)
-	{
-	  vty_out (vty, "%% MPLS not turned on in kernel, ignoring command%s",
-		   VTY_NEWLINE);
-	  return CMD_WARNING;
-	}
-      if (mpls_str2label (label_str, &snh_label.num_labels,
-                          snh_label.label))
-        {
-          vty_out (vty, "%% Malformed label(s)%s", VTY_NEWLINE);
-          return CMD_WARNING;
-        }
-    }
-
-  /* Null0 static route.  */
-  if ((gate_str != NULL) && (strncasecmp (gate_str, "Null0", strlen (gate_str)) == 0))
-    {
-      if (flag_str)
-        {
-          vty_out (vty, "%% can not have flag %s with Null0%s", flag_str, VTY_NEWLINE);
-          return CMD_WARNING;
-        }
-      if (add_cmd)
-        static_add_route (AFI_IP6, SAFI_UNICAST, type, &p, NULL, ifindex, ifname,
-			  ZEBRA_FLAG_BLACKHOLE, tag, distance, zvrf, &snh_label);
-      else
-        static_delete_route (AFI_IP6, SAFI_UNICAST, type, &p,  NULL, ifindex, tag,
-			     distance, zvrf, &snh_label);
-      return CMD_SUCCESS;
-    }
->>>>>>> 6f3b3857
 
   if (strmatch(argv[3]->text, "vrf"))
     VRF_GET_ID (vrf_id, argv[4]->arg);
@@ -4074,7 +1918,7 @@
   route_tag_t tag = 0;
 
   if (argv[idx_number]->arg)
-    tag = atol(argv[idx_number]->arg);
+    VTY_GET_INTEGER_RANGE("tag", tag, argv[idx_number]->arg, 0, 4294967295);
 
   RB_FOREACH (vrf, vrf_name_head, &vrfs_by_name)
     {
@@ -4512,7 +2356,7 @@
 
   /* tag */
   if (tag_str)
-    tag = atol(tag_str);
+    VTY_GET_INTEGER_RANGE("tag", tag, tag_str, 0, 4294967295);
 
   /* When gateway is valid IPv6 addrees, then gate is treated as
      nexthop address other case gate is treated as interface name. */
@@ -5021,22 +2865,14 @@
 
   if (strmatch(argv[idx_vrf]->text, "vrf"))
     {
-<<<<<<< HEAD
       VRF_GET_ID (vrf_id, argv[idx_name]->arg);
-      tag = atol(argv[idx_tag]->arg);
+      VTY_GET_INTEGER_RANGE("tag", tag, argv[idx_tag]->arg, 0, 4294967295);
     }
   else
     {
       idx_tag -= 2;
-      tag = atol(argv[idx_tag]->arg);
-    }
-=======
-      VRF_GET_ID (vrf_id, argv[0]);
-      VTY_GET_INTEGER_RANGE("tag", tag, argv[1], 0, 4294967295);
-    }
-  else
-    VTY_GET_INTEGER_RANGE("tag", tag, argv[0], 0, 4294967295);
->>>>>>> 6f3b3857
+      VTY_GET_INTEGER_RANGE("tag", tag, argv[idx_tag]->arg, 0, 4294967295);
+    }
 
   table = zebra_vrf_table (AFI_IP6, SAFI_UNICAST, vrf_id);
   if (! table)
@@ -5415,13 +3251,8 @@
   int vrf_header = 1;
   route_tag_t tag = 0;
 
-<<<<<<< HEAD
   if (argv[idx_number]->arg)
-    tag = atol(argv[idx_number]->arg);
-=======
-  if (argv[0])
-    VTY_GET_INTEGER_RANGE("tag", tag, argv[0], 0, 4294967295);
->>>>>>> 6f3b3857
+    VTY_GET_INTEGER_RANGE("tag", tag, argv[idx_number]->arg, 0, 4294967295);
 
   RB_FOREACH (vrf, vrf_name_head, &vrfs_by_name)
     {
