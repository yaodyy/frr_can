--- conflicted
+++ resolved
@@ -8,12 +8,7 @@
 
 DIST_SUBDIRS = lib qpb fpm zebra bgpd ripd ripngd ospfd ospf6d ldpd \
 	  isisd watchfrr vtysh ospfclient doc m4 pkgsrc redhat tests \
-<<<<<<< HEAD
-	  solaris pimd nhrpd @LIBRFP@ @RFPTEST@ tools snapcraft
-=======
-	  solaris pimd nhrpd eigrpd @LIBRFP@ @RFPTEST@ tools cumulus \
-	  snapcraft
->>>>>>> f00442e8
+	  solaris pimd nhrpd eigrpd @LIBRFP@ @RFPTEST@ tools snapcraft
 
 EXTRA_DIST = aclocal.m4 SERVICES REPORTING-BUGS \
 	update-autotools \
